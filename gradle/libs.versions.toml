--- conflicted
+++ resolved
@@ -1,13 +1,7 @@
 [versions]
-<<<<<<< HEAD
-kotest = "5.8.0"
-kafka = "3.6.1"
-kotlin = "2.0.0-Beta5"
-=======
 kotest = "5.8.1"
 kafka = "3.7.0"
-kotlin = "1.9.23"
->>>>>>> 40f00d3f
+kotlin = "2.0.0-Beta5"
 kotlinx-coroutines = "1.8.0"
 dokka = "1.9.20"
 knit = "0.5.0"
@@ -15,12 +9,7 @@
 testcontainers-kafka = "1.19.7"
 slf4j = "2.0.12"
 spotless="6.25.0"
-<<<<<<< HEAD
-publish="0.27.0"
-=======
 publish="0.28.0"
-power-assert="0.13.0"
->>>>>>> 40f00d3f
 
 [libraries]
 kotest-property = { module = "io.kotest:kotest-property", version.ref = "kotest" }
