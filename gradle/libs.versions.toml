--- conflicted
+++ resolved
@@ -1,11 +1,7 @@
 [versions]
 kotest = "5.8.1"
 kafka = "3.7.0"
-<<<<<<< HEAD
 kotlin = "2.0.21"
-=======
-kotlin = "2.0.0-RC2"
->>>>>>> eba94891
 kotlinx-coroutines = "1.8.0"
 dokka = "1.9.20"
 knit = "0.5.0"
